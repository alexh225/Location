--- conflicted
+++ resolved
@@ -179,16 +179,10 @@
 
 ## Release Notes
 
-<<<<<<< HEAD
-- 1.5.3 &mdash; *01 March 2019*
-    - Ensure exception is thrown when Location is used on a non-WiFi imp.
-    - Better error reporting in *getLocation()*.
-=======
 - 1.6.0
     - Add support for impOS 42.
 - 1.5.3
     - Ensure exception is thrown when Location is used on a non-WiFi imp.
->>>>>>> d97ad3b5
 - 1.5.2
     - Add *setDebug()* method.
 - 1.5.1
